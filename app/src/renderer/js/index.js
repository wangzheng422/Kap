import fs from 'fs';

<<<<<<< HEAD
=======
import {ipcRenderer} from 'electron';

>>>>>>> fff58902
import aspectRatio from 'aspectratio';
import fileSize from 'file-size';
import moment from 'moment';

<<<<<<< HEAD
import {convert as convertToGif} from './mp4-to-gif';

require('./reporter');
=======
import {init as initErrorReporter} from './reporter';
>>>>>>> fff58902

const aperture = require('aperture.js')();

function setMainWindowSize() {
  const width = document.documentElement.scrollWidth;
  const height = document.documentElement.scrollHeight;
  ipcRenderer.send('set-main-window-size', {width, height});
}

document.addEventListener('DOMContentLoaded', () => {
  // Element definitions
  const aspectRatioSelector = document.querySelector('.aspect-ratio-selector');
  const controlsSection = document.querySelector('section.controls');
  const controlsTitleWrapper = document.querySelector('.controls__toggle');
  const exportAs = document.querySelector('#export-as');
  const header = document.querySelector('.kap-header');
  const hideWindowBtn = document.querySelector('.hide-window');
  const inputWidth = document.querySelector('#aspect-ratio-width');
  const inputHeight = document.querySelector('#aspect-ratio-height');
  const linkBtn = document.querySelector('.link-btn');
  const minimizeWindowBtn = document.querySelector('.minimize-window');
  const options = document.querySelector('.controls__options');
  const progressBar = document.querySelector('#progress-bar');
  const progressBarSection = document.querySelector('section.progress');
  const recordBtn = document.querySelector('.record');
  const size = document.querySelector('.size');
  const swapBtn = document.querySelector('.swap-btn');
  const time = document.querySelector('.time');
  const trafficLights = document.querySelector('.title-bar__controls');
  const trayTriangle = document.querySelector('.tray-arrow');
  const triangle = document.querySelector('.triangle');
  const windowTitle = document.querySelector('.window__title');

  // Initial variables
  let monitoringIntervalId;
  let lastValidInputWidth = 512;
  let lastValidInputHeight = 512;
  let aspectRatioBaseValues = [lastValidInputWidth, lastValidInputHeight];

  function startMonitoringElapsedTimeAndSize(filePath) {
    const startedAt = moment();

    monitoringIntervalId = setInterval(() => {
      // TODO: split this into two intervals: one for time (1000ms)
      // and one for size (500ms)
      const now = moment();

      const elapsed = moment.utc(now.diff(startedAt)).format('mm:ss');
      time.innerText = elapsed;

      fs.stat(filePath, (err, stats) => {
        if (!err) {
          size.innerText = fileSize(stats.size).human('si');
        } // TODO: track this error
      });
    }, 500);
  }

  function stopMonitoring() {
    clearInterval(monitoringIntervalId);
  }

  function setMainWindowTitle(title) {
    windowTitle.innerText = title;
  }

  function disableInputs() {
    aspectRatioSelector.disabled = true;
    inputWidth.disabled = true;
    inputHeight.disabled = true;
    linkBtn.classList.add('disabled');
    swapBtn.classList.add('disabled');
  }

  function enableInputs() {
    aspectRatioSelector.disabled = false;
    inputWidth.disabled = false;
    inputHeight.disabled = false;
    linkBtn.classList.remove('disabled');
    swapBtn.classList.remove('disabled');
  }

  function startRecording() {
    disableInputs();
    ipcRenderer.send('will-start-recording');
    setMainWindowTitle('Getting ready...');
    const past = Date.now();

    let cropperBounds;
    if (ipcRenderer.sendSync('is-cropper-active')) {
      cropperBounds = ipcRenderer.sendSync('get-cropper-bounds');
      // convert the coordinates to cartesian coordinates, which are used by CoreMedia
      cropperBounds.y = screen.height - (cropperBounds.y + cropperBounds.height);

       // the dashed border is 2px wide
      cropperBounds.x += 2;
      cropperBounds.y += 2;
      cropperBounds.width -= 4;
      cropperBounds.height -= 4;
    }

    aperture.startRecording({
      cropArea: cropperBounds
    })
      .then(filePath => {
        recordBtn.attributes['data-state'].value = 'ready-to-stop';
        recordBtn.children[0].classList.add('hidden'); // crop btn
        recordBtn.children[1].classList.remove('hidden'); // stop btn
        startMonitoringElapsedTimeAndSize(filePath);
        setMainWindowTitle('Recording');
        ipcRenderer.send('started-recording');
        console.log(`Started recording after ${(Date.now() - past) / 1000}s`);
      })
      .catch(err => {
        ipcRenderer.send('will-stop-recording');
        console.error(err);
        setMainWindowTitle('Error');
      });
  }

  function askUserToSaveFile(opts) {
    if (!opts.filePath || !opts.fileName) {
      throw new Error('askUserToSaveFile must be called with {filePath, fileName}');
    }

    ipcRenderer.send('ask-user-to-save-file', opts);
  }

  function restoreInputs() {
    recordBtn.attributes['data-state'].value = 'initial';
    recordBtn.children[0].classList.remove('hidden'); // crop btn
    recordBtn.children[1].classList.add('hidden'); // stop btn
    enableInputs();
  }

  function stopRecording() {
    ipcRenderer.send('will-stop-recording');
    stopMonitoring();
    aperture.stopRecording()
      .then(filePath => {
        ipcRenderer.send('stopped-recording');
        windowTitle.innerText = 'Kap';
        time.innerText = '00:00';
        size.innerText = '0 kB';

        if (exportAs.value === 'mp4') {
          const now = moment();
          const fileName = `Kapture ${now.format('YYYY-MM-DD')} at ${now.format('H.mm.ss')}.mp4`;

          restoreInputs();
          askUserToSaveFile({fileName, filePath, type: 'mp4'});
        } else { // gif
          restoreInputs();

          header.classList.add('hidden');
          controlsSection.classList.add('hidden');
          progressBarSection.classList.remove('hidden');
          setMainWindowSize();

          const intervalId = setInterval(() => {
            // ffmpeg don't report progress when creating the palette so we create a fake
            // progress report...
            progressBar.value += 0.5;
          }, 250);

          function progressCallback(percentage) { // eslint-disable-line no-inner-declarations
            // ...until ffmpeg reports progress for the first time
            clearInterval(intervalId);
            progressBar.value = percentage;
          }

          convertToGif(filePath, progressCallback)
            .then(gifPath => {
              const now = moment();
              const fileName = `Kapture ${now.format('YYYY-MM-DD')} at ${now.format('H.mm.ss')}.gif`;

              progressBar.value = 100;

              askUserToSaveFile({fileName, filePath: gifPath, type: 'gif'});
            });
            // TODO catch
        }
      });
  }

  // Prepare recording button for recording state
  // - Either opens the crop window or starts recording
  function prepareRecordButton() {
    const state = recordBtn.attributes['data-state'].value;
    if (state === 'initial') {
      ipcRenderer.send('open-cropper-window', {
        width: parseInt(inputWidth.value, 10),
        height: parseInt(inputHeight.value, 10)
      });
      recordBtn.classList.add('filled');
      recordBtn.attributes['data-state'].value = 'ready-to-record';
    } else if (state === 'ready-to-record') {
      startRecording();
    } else if (state === 'ready-to-stop') {
      stopRecording();
    }
  }

  recordBtn.onclick = function () {
    prepareRecordButton();
  };

  controlsTitleWrapper.onclick = function () {
    const controls = document.querySelector('.controls-content');

    triangle.classList.toggle('up');

    controls.classList.toggle('hidden');
    setMainWindowSize();
  };

  options.onclick = event => {
    const {bottom, left} = options.getBoundingClientRect();
    ipcRenderer.send('show-options-menu', {x: left, y: bottom});
    event.stopPropagation();
  };

  function shake(input) {
    input.classList.add('invalid');

    input.addEventListener('webkitAnimationEnd', () => {
      input.classList.remove('invalid');
    });

    return true;
  }

  function validateNumericInput(input, opts) {
    let value = input.value;
    if (value === '' && opts.empty) {
      return value;
    }

    if (!value || !opts || !opts.lastValidValue) {
      return undefined;
    }

    value = parseInt(value, 10);

    if (!/^\d{1,5}$/.test(value)) {
      opts.onInvalid(input);
      return opts.lastValidValue;
    }

    if (opts.max && value > opts.max) {
      opts.onInvalid(input);
      return opts.max;
    }

    if (opts.min && value < opts.min) {
      opts.onInvalid(input);
      return opts.min;
    }

    return value;
  }

  function setCropperWindowSize(width, height) {
    ipcRenderer.send('set-cropper-window-size', {
      width: width || lastValidInputWidth,
      height: height || lastValidInputHeight
    });
  }

  function handleKeyDown(event) {
    const multiplier = event.shiftKey ? 10 : 1;
    const parsedValue = parseInt(this.value, 10);
    if (event.keyCode === 38) { // up
      this.value = parsedValue + (1 * multiplier); // eslint-disable-line no-implicit-coercion
      this.oninput();
    } else if (event.keyCode === 40) { // down
      this.value = parsedValue - (1 * multiplier); // eslint-disable-line no-implicit-coercion
      this.oninput();
    }
  }

  inputWidth.oninput = function () {
    this.value = validateNumericInput(this, {
      lastValidValue: lastValidInputWidth,
      empty: true,
      max: screen.width,
      min: 1,
      onInvalid: shake
    });

    if (linkBtn.classList.contains('active')) {
      const tmp = aspectRatio.resize(...aspectRatioBaseValues, this.value);
      if (tmp[1]) {
        lastValidInputHeight = tmp[1];
        inputHeight.value = tmp[1];
      }
    }

    lastValidInputWidth = this.value || lastValidInputWidth;
    setCropperWindowSize();
  };

  inputWidth.onkeydown = handleKeyDown;

  inputWidth.onblur = function () {
    this.value = this.value || (shake(this) && 512); // prevent the input from staying empty
  };

  inputHeight.oninput = function () {
    this.value = validateNumericInput(this, {
      lastValidValue: lastValidInputHeight,
      empty: true,
      max: screen.height - screen.availTop, // currently we can't draw over the menubar,
      min: 1,
      onInvalid: shake
    });

    if (linkBtn.classList.contains('active')) {
      const tmp = aspectRatio.resize(...aspectRatioBaseValues, undefined, this.value);
      if (tmp[0]) {
        lastValidInputWidth = tmp[0];
        inputWidth.value = tmp[0];
      }
    }

    lastValidInputHeight = this.value || lastValidInputHeight;
    setCropperWindowSize();
  };

  inputHeight.onkeydown = handleKeyDown;

  inputHeight.onblur = function () {
    this.value = this.value || (shake(this) && 512); // prevent the input from staying empty
  };

  swapBtn.onclick = () => {
    [inputWidth.value, inputHeight.value] = [inputHeight.value, inputWidth.value];
    inputWidth.oninput();
    inputHeight.oninput();
  };

  linkBtn.onclick = function () {
    this.classList.toggle('active');
  };

  aspectRatioSelector.onchange = function () {
    const values = this.value.split('x');
    if (values.length === 2) {
      [inputWidth.value, inputHeight.value] = values;
      aspectRatioBaseValues = values;
      setCropperWindowSize(...values);
    }
  };

  ipcRenderer.on('prepare-recording', () => prepareRecordButton());

  ipcRenderer.on('cropper-window-closed', () => {
    recordBtn.classList.remove('filled');
    recordBtn.attributes['data-state'].value = 'initial';
  });

  ipcRenderer.on('cropper-window-new-size', (event, size) => {
    if (inputWidth !== document.activeElement && inputHeight !== document.activeElement) {
      [inputWidth.value, inputHeight.value] = [size.width, size.height];
    }
  });

  ipcRenderer.on('unstick-from-menubar', () => {
    trayTriangle.classList.add('hide');
    trafficLights.classList.remove('invisible');
  });

  ipcRenderer.on('stick-to-menubar', () => {
    trayTriangle.classList.remove('hide');
    trafficLights.classList.add('invisible');
  });

  hideWindowBtn.onclick = () => {
    if (!trafficLights.classList.contains('invisible')) {
      ipcRenderer.send('hide-main-window');
    }
  };

  minimizeWindowBtn.onclick = () => {
    if (!trafficLights.classList.contains('invisible')) {
      ipcRenderer.send('minimize-main-window');
    }
  };

  ipcRenderer.on('stop-recording', stopRecording);

  ipcRenderer.on('update-downloaded', () => {
    const title = 'An update is available 🎉';
    const body = 'Click here to install it 😊';

    const notification = new Notification(title, {body});
    notification.onclick = () => {
      ipcRenderer.send('install-update');
    };
  });

<<<<<<< HEAD
  ipcRenderer.on('save-dialog-closed', () => {
    progressBarSection.classList.add('hidden');
    header.classList.remove('hidden');
    controlsSection.classList.remove('hidden');
    progressBar.value = 0;
    setMainWindowSize();
  });
=======
  initErrorReporter();
>>>>>>> fff58902
});

window.addEventListener('load', setMainWindowSize);<|MERGE_RESOLUTION|>--- conflicted
+++ resolved
@@ -1,21 +1,13 @@
 import fs from 'fs';
 
-<<<<<<< HEAD
-=======
 import {ipcRenderer} from 'electron';
 
->>>>>>> fff58902
 import aspectRatio from 'aspectratio';
 import fileSize from 'file-size';
 import moment from 'moment';
 
-<<<<<<< HEAD
 import {convert as convertToGif} from './mp4-to-gif';
-
-require('./reporter');
-=======
 import {init as initErrorReporter} from './reporter';
->>>>>>> fff58902
 
 const aperture = require('aperture.js')();
 
@@ -417,7 +409,6 @@
     };
   });
 
-<<<<<<< HEAD
   ipcRenderer.on('save-dialog-closed', () => {
     progressBarSection.classList.add('hidden');
     header.classList.remove('hidden');
@@ -425,9 +416,8 @@
     progressBar.value = 0;
     setMainWindowSize();
   });
-=======
+
   initErrorReporter();
->>>>>>> fff58902
 });
 
 window.addEventListener('load', setMainWindowSize);