--- conflicted
+++ resolved
@@ -21,8 +21,7 @@
           img.hide-window(src='/app/static/traffic-light-close.svg')
           img.minimize-window(src='/app/static/traffic-light-minimize.svg')
           img(src='/app/static/traffic-light-disabled.svg')
-<<<<<<< HEAD
-        span.window__title Kap
+        span.window__title.txt Kap
         .update-notification.hidden
           span An update is available 🎉
           ul
@@ -30,9 +29,6 @@
               img.open-release-notes(src='/app/static/info.svg')
             li
               img.restart-and-install-update(src='/app/static/refresh.svg')
-=======
-        span.window__title.txt Kap
->>>>>>> 79cafcc2
       
       //- Progress bar 
       section.progress.hidden
